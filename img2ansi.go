package main

import (
	"flag"
	"fmt"
	"gocv.io/x/gocv"
	_ "image/png"
	"math"
	"os"
	"sort"
	"time"
)

const (
	ESC = "\u001b"
)

var (
<<<<<<< HEAD
	TargetWidth  = 100
	ScaleFactor  = 3.0
	EdgeDistance = uint32(1250)
	MaxChars     = 1048576
	Quantization = 1
	kdSearch     = 40
	fgAnsiData   = []struct {
		key   uint32
		value string
	}{
		{0x000000, "30"}, {0xEB5156, "31"}, {0x69953D, "32"}, {0xA28B2F, "33"},
		{0x5291CF, "34"}, {0x9F73BA, "35"}, {0x48A0A2, "36"}, {0x808080, "37"},
		{0x4D4D4D, "90"}, {0xEF5357, "91"}, {0x70C13E, "92"}, {0xE3C23C, "93"},
		{0x54AFF9, "94"}, {0xDF84E7, "95"}, {0x67E0E1, "96"}, {0xC0C0C0, "97"},
	}
	fgAnsi        = NewOrderedMap()
	fgAnsi256Data = []struct {
		key   uint32
		value string
	}{
		{0x000000, "38;5;0"}, {0x800000, "38;5;1"}, {0x008000, "38;5;2"},
		{0x808000, "38;5;3"}, {0x000080, "38;5;4"}, {0x800080, "38;5;5"},
		{0x008080, "38;5;6"}, {0xC0C0C0, "38;5;7"}, {0x808080, "38;5;8"},
		{0xFF0000, "38;5;9"}, {0x00FF00, "38;5;10"}, {0xFFFF00, "38;5;11"},
		{0x0000FF, "38;5;12"}, {0xFF00FF, "38;5;13"}, {0x00FFFF, "38;5;14"},
		{0xFFFFFF, "38;5;15"},
	}
	fgAnsi256     = NewOrderedMap()
	bgAnsi        = NewOrderedMap()
	bgAnsi256     = NewOrderedMap()
	ansiOverrides = map[uint32]string{}

	blocks = []blockDef{
		{' ', Quadrants{false, false, false, false}}, // Empty space
		{'▘', Quadrants{true, false, false, false}},  // Quadrant upper left
		{'▝', Quadrants{false, true, false, false}},  // Quadrant upper right
		{'▀', Quadrants{true, true, false, false}},   // Upper half block
		{'▖', Quadrants{false, false, true, false}},  // Quadrant lower left
		{'▌', Quadrants{true, false, true, false}},   // Left half block
		{'▞', Quadrants{false, true, true, false}},   // Quadrant diagonal upper right and lower left
		{'▛', Quadrants{true, true, true, false}},    // Three quadrants: upper left, upper right, lower left
		{'▗', Quadrants{false, false, false, true}},  // Quadrant lower right
		{'▚', Quadrants{true, false, false, true}},   // Quadrant diagonal upper left and lower right
		{'▐', Quadrants{false, true, false, true}},   // Right half block
		{'▜', Quadrants{true, true, false, true}},    // Three quadrants: upper left, upper right, lower right
		{'▄', Quadrants{false, false, true, true}},   // Lower half block
		{'▙', Quadrants{true, false, true, true}},    // Three quadrants: upper left, lower left, lower right
		{'▟', Quadrants{false, true, true, true}},    // Three quadrants: upper right, lower left, lower right
		{'█', Quadrants{true, true, true, true}},     // Full block
	}

	fgAnsiRev = map[string]uint32{}
	bgAnsiRev = map[string]uint32{}

	closestColor   = make([]RGB, 256*256*256)
	colors         = make([]RGB, 0)
	rgbColorTable  = make(map[RGB]uint32)
	colorDistances = make(map[RGB]map[RGB]float64)
	lookupTable    map[[4]RGB]lookupEntry
	lookupHits     int
	lookupMisses   int
	distanceHits   int
	distanceMisses int
	beginInitTime  time.Time
	kdTree         *ColorNode
)

type lookupEntry struct {
	rune rune
	fg   RGB
	bg   RGB
}

type blockDef struct {
	Rune rune
	Quad Quadrants
}

func init() {
	beginInitTime = time.Now()
	lookupHits = 0
	lookupMisses = 0
	distanceHits = 0
	distanceMisses = 0
	for _, data := range fgAnsiData {
		fgAnsi.Set(data.key, data.value)
	}
	for _, data := range fgAnsi256Data {
		fgAnsi256.Set(data.key, data.value)
	}

	// Generate 216 colors (6x6x6 color cube)
	colorCode := 16
	for r := 0; r < 6; r++ {
		for g := 0; g < 6; g++ {
			for b := 0; b < 6; b++ {
				red := uint32(r * 51)
				green := uint32(g * 51)
				blue := uint32(b * 51)
				color := (red << 16) | (green << 8) | blue
				fgAnsi256.Set(color, fmt.Sprintf("38;5;%d", colorCode))
				colorCode++
			}
		}
	}
=======
	EdgeThreshold = 100
	TargetWidth   = 100
	ScaleFactor   = 3.0
	MaxChars      = 1048576
	Shading       = false
	Quantization  = 1
	BlocksToSpace = false
	fgAnsi        = map[uint32]string{
		// Original colors
		0x000000: "30", // BLACK
		0xF0524F: "31", // RED
		0x5C962C: "32", // GREEN
		0xA68A0D: "33", // YELLOW
		0x3993D4: "34", // BLUE
		0xA771BF: "35", // MAGENTA
		0x00A3A3: "36", // CYAN
		0x808080: "37", // WHITE

		// Bright colors
		0x575959: "90", // BRIGHT BLACK (dark gray)
		0xFF4050: "91", // BRIGHT RED (darker)
		0x4FC414: "92", // BRIGHT GREEN (darker)
		0xE5BF00: "93", // BRIGHT YELLOW (darker)
		0x1FB0FF: "94", // BRIGHT BLUE (darker)
		0xED7EED: "95", // BRIGHT MAGENTA (darker)
		0x00E5E5: "96", // BRIGHT CYAN (darker)
		0xFFFFFF: "97", // BRIGHT WHITE (light gray)
	}

	bgAnsi = map[uint32]string{
		// Original colors
		0x000000: "40", // BLACK
		0x772E2C: "41", // RED
		0x39511F: "42", // GREEN
		0x5C4F17: "43", // YELLOW
		0x245980: "44", // BLUE
		0x5C4069: "45", // MAGENTA
		0x154F4F: "46", // CYAN
		0x616161: "47", // WHITE

		// Bright colors
		0x424242: "100", // BRIGHT BLACK (dark gray)
		0xB82421: "101", // BRIGHT RED (darker)
		0x458500: "102", // BRIGHT GREEN (darker)
		0xA87B00: "103", // BRIGHT YELLOW (darker)
		0x1778BD: "104", // BRIGHT BLUE (darker)
		0xB247B2: "105", // BRIGHT MAGENTA (darker)
		0x006E6E: "106", // BRIGHT CYAN (darker)
		0xFFFFFF: "107", // BRIGHT WHITE (light gray)
	}

	blocks = []rune{
		' ', // 0000 - Empty space
		'▘', // 0001 - Quadrant upper left
		'▝', // 0010 - Quadrant upper right
		'▀', // 0011 - Upper half block
		'▖', // 0100 - Quadrant lower left
		'▌', // 0101 - Left half block
		'▞', // 0110 - Quadrant diagonal upper right and lower left
		'▛', // 0111 - Three quadrants: upper left, upper right, lower left
		'▗', // 1000 - Quadrant lower right
		'▚', // 1001 - Quadrant diagonal upper left and lower right
		'▐', // 1010 - Right half block
		'▜', // 1011 - Three quadrants: upper left, upper right, lower right
		'▄', // 1100 - Lower half block
		'▙', // 1101 - Three quadrants: upper left, lower left, lower right
		'▟', // 1110 - Three quadrants: upper right, lower left, lower right
		'█', // 1111 - Full block
	}

	unicodeToASCII = map[rune]byte{
		' ': 32, // Space
		//'▀': 223, // Upper half block
		//'▌': 221, // Left half block (approximate)
		//'▐': 222, // Right half block
		//'▄': 220, // Lower half block
		//'█': 219, // Full block
	}
)

func replaceWithASCII(s string) string {
	var result strings.Builder
	for _, r := range s {
		if ascii, ok := unicodeToASCII[r]; ok {
			result.WriteByte(ascii)
		} else {
			result.WriteRune(r)
		}
	}
	return result.String()
}

func init() {
	//for color, code := range fgAnsi {
	//	if code[0] == '3' {
	//		bgAnsi[color] = "4" + code[1:]
	//	} else if code[0] == '9' {
	//		bgAnsi[color] = "10" + code[1:]
	//	}
	//}
}
>>>>>>> 1f4fd3a7

	// Grayscale colors (232-255)
	for i := 0; i < 24; i++ {
		gray := uint32(i*10 + 8)
		color := (gray << 16) | (gray << 8) | gray
		fgAnsi256.Set(color, fmt.Sprintf("38;5;%d", colorCode))
		colorCode++
	}

	// Generate background 256 colors
	fgAnsi256.Iterate(func(key, value interface{}) {
		fgColor := key.(uint32)
		fgCode := value.(string)
		bgAnsi256.Set(fgColor, "4"+fgCode[1:])
	})

	for overrideColor, code := range ansiOverrides {
		fgAnsi.Iterate(func(key, value interface{}) {
			fgColor := key.(uint32)
			fgCode := value.(string)
			if fgCode == code {
				fgAnsi.Delete(fgColor)
				fgAnsi.Set(overrideColor, code)
			}
		})
	}

	// If bgaAnsi is empty, populate it
	if bgAnsi.Len() == 0 {
		fgAnsi.Iterate(func(key, value interface{}) {
			fgColor := key.(uint32)
			fgCode := value.(string)
			if fgCode[0] == '3' {
				bgAnsi.Set(fgColor, "4"+fgCode[1:])
			} else if fgCode[0] == '9' {
				bgAnsi.Set(fgColor, "10"+fgCode[1:])
			}
		})
	}

	buildReverseMap()
	computeColorDistances()
	lookupTable = make(map[[4]RGB]lookupEntry)
}

func buildReverseMap() {
	newFgAnsiRev := make(map[string]uint32)
	fgAnsi.Iterate(func(key, value interface{}) {
		fgColor := key.(uint32)
		fgCode := value.(string)
		newFgAnsiRev[fgCode] = fgColor
	})

	newBgAnsiRev := make(map[string]uint32)
	bgAnsi.Iterate(func(key, value interface{}) {
		bgColor := key.(uint32)
		bgCode := value.(string)
		newBgAnsiRev[bgCode] = bgColor
	})
	fgAnsiRev = newFgAnsiRev
	bgAnsiRev = newBgAnsiRev
}

func computeColorDistances() {
	colors = make([]RGB, 0, fgAnsi.Len())
	idx := uint32(0)
	fgAnsi.Iterate(func(key, value interface{}) {
		colors = append(colors, rgbFromUint32(key.(uint32)))
		rgbColorTable[rgbFromUint32(key.(uint32))] = idx
		idx++
	})

	maxDepth := int(math.Log2(float64(len(colors)))) + 1
	kdTree = buildKDTree(colors, 0, maxDepth)
	for r := 0; r < 256; r++ {
		for g := 0; g < 256; g++ {
			for b := 0; b < 256; b++ {
				rgb := RGB{uint8(r), uint8(g), uint8(b)}
				closest, _ := nearestNeighbor(
					kdTree, rgb, kdTree.Color, math.MaxFloat64, 0)
				closestColor[r<<16|g<<8|b] = closest
			}
		}
	}
}

// BlockRune represents a 2x2 block of runes with foreground and
// background colors mapped in the ANSI color space. The struct contains
// a rune representing the block character, and two RGB colors representing
// the foreground and background colors of the block.
type BlockRune struct {
	Rune rune
	FG   RGB
	BG   RGB
}

// Quadrants represents the four quadrants of a 2x2 block of a rune that
// can be colored independently. Each quadrant is represented by a boolean
// value, where true indicates that the quadrant should be colored with the
// foreground color, and false indicates that the quadrant should be colored
// with the background color.
type Quadrants struct {
	TopLeft     bool
	TopRight    bool
	BottomLeft  bool
	BottomRight bool
}

// modifiedAtkinsonDitherForBlocks applies the modified Atkinson dithering
// algorithm to an image operating on 2x2 blocks rather than pixels. The
// function takes an input image and a binary image with edges detected. It
// returns a BlockRune representation with the Atkinson dithering algorithm
// applied, with colors quantized to the nearest ANSI color.
func modifiedAtkinsonDitherForBlocks(img gocv.Mat, edges gocv.Mat) [][]BlockRune {
	height, width := img.Rows(), img.Cols()
<<<<<<< HEAD
	blockHeight, blockWidth := height/2, width/2
	result := make([][]BlockRune, blockHeight)
	for i := range result {
		result[i] = make([]BlockRune, blockWidth)
	}
=======
	newImage := gocv.NewMatWithSize(height, width, gocv.MatTypeCV8UC3)

	for y := 0; y < height; y++ {
		for x := 0; x < width; x++ {
			oldPixel := img.GetVecbAt(y, x)
			quantizedPixel := quantizeColor(oldPixel)
			r, g, b := quantizedPixel[2], quantizedPixel[1], quantizedPixel[0]

			fgColor, _ := rgbToANSI(r, g, b, true)
			bgColor, _ := rgbToANSI(r, g, b, false)
			// Check which color is closer to the original
			rgbColor := uint32(r)<<16 | uint32(g)<<8 | uint32(b)
			fgDist := colorDistance(rgbColor, fgColor)
			bgDist := colorDistance(rgbColor, bgColor)
			var newColor uint32
			if bgDist < fgDist {
				newColor = bgColor
			} else {
				newColor = fgColor
			}

			// Store full color information
			newImage.SetUCharAt(y, x*3+2, uint8(newColor>>16))
			newImage.SetUCharAt(y, x*3+1, uint8(newColor>>8))
			newImage.SetUCharAt(y, x*3, uint8(newColor&0xFF))

			newColorDistance := colorDistance(
				uint32(r)<<16|uint32(g)<<8|uint32(b), newColor)
			if edges.GetUCharAt(y, x) > 0 ||
				newColorDistance < uint32(EdgeThreshold) {
				continue
			}
>>>>>>> 1f4fd3a7

	for by := 0; by < blockHeight; by++ {
		for bx := 0; bx < blockWidth; bx++ {
			// Get the 2x2 block
			block := [4]RGB{
				rgbFromVecb(img.GetVecbAt(by*2, bx*2)),
				rgbFromVecb(img.GetVecbAt(by*2, bx*2+1)),
				rgbFromVecb(img.GetVecbAt(by*2+1, bx*2)),
				rgbFromVecb(img.GetVecbAt(by*2+1, bx*2+1)),
			}

			// Determine if this is an edge block
			isEdge := edges.GetUCharAt(by*2, bx*2) > 128 ||
				edges.GetUCharAt(by*2, bx*2+1) > 128 ||
				edges.GetUCharAt(by*2+1, bx*2) > 128 ||
				edges.GetUCharAt(by*2+1, bx*2+1) > 128

			// Find the best representation for this block
			bestRune, fgColor, bgColor := findBestBlockRepresentation(block, isEdge)

			// Store the result
			result[by][bx] = BlockRune{
				Rune: bestRune,
				FG:   fgColor,
				BG:   bgColor,
			}
<<<<<<< HEAD

			// Calculate and distribute the error
			for i, blockColor := range block {
				y, x := by*2+i/2, bx*2+i%2
				var targetColor RGB
				if (bestRune & (1 << (3 - i))) != 0 {
					targetColor = fgColor
				} else {
					targetColor = bgColor
=======
			diffuseError := func(y, x int, factor float64) {
				if y >= 0 && y < height && x >= 0 && x < width {
					pixel := img.GetVecbAt(y, x)
					for i := 0; i < 3; i++ {
						dErr := float64(pixel[2-i]) + dithError[i]*factor
						newVal := uint8(math.Max(0,
							math.Min(255, dErr)))
						img.SetUCharAt(y, x*3+(2-i), newVal)
					}
>>>>>>> 1f4fd3a7
				}
				colorError := blockColor.subtract(targetColor)
				distributeError(img, y, x, colorError, isEdge)
			}
		}
	}

	return result
}

// findBestBlockRepresentation finds the best rune representation for a 2x2
// block of colors. The function takes the block of colors, a boolean value
// indicating whether the block is an edge block, and returns the best rune
// representation, the foreground color, and the background color for the
// block.
func findBestBlockRepresentation(block [4]RGB, isEdge bool) (rune, RGB, RGB) {
	// Map each color in the block to its closest palette color
	var paletteBlock [4]RGB
	for i, color := range block {
		paletteBlock[i] = closestColor[color.toUint32()]
	}

	// Check if the palette-mapped block is in the lookup table
	if entry, exists := lookupTable[paletteBlock]; exists {
		lookupHits++
		return entry.rune, entry.fg, entry.bg
	}
	lookupMisses++

	if fgAnsi.Len() < 32 || kdSearch == 0 {
		var bestRune rune
		var bestFG, bestBG RGB
		minError := math.MaxFloat64
		for _, b := range blocks {
			fgAnsi.Iterate(func(fg, _ interface{}) {
				fgRgb := rgbFromUint32(fg.(uint32))
				bgAnsi.Iterate(func(bg, _ interface{}) {
					bgRgb := rgbFromUint32(bg.(uint32))
					if fg != bg {
						colorError := calculateBlockError(block, b.Quad, fgRgb, bgRgb, isEdge)
						if colorError < minError {
							minError = colorError
							bestRune = b.Rune
							bestFG = fgRgb
							bestBG = bgRgb
						}
					}
				})
			})
		}
		return bestRune, bestFG, bestBG
	}

	// Find initial candidates using KD-tree and sort by distance
	var candidateColors colorDistanceSlice
	seenColors := make(map[RGB]bool)

	// Process block colors in a consistent order
	sortedBlockColors := make(sortableRGB, len(block))
	for i, c := range block {
		sortedBlockColors[i] = c
	}
	sort.Sort(sortedBlockColors)

<<<<<<< HEAD
	searchDepth := min(kdSearch, len(colors))

	for _, color := range sortedBlockColors {
		nearest := kNearestNeighbors(kdTree, color, searchDepth)
		for _, c := range nearest {
			if _, seen := seenColors[c]; !seen {
				distance := color.colorDistance(c)
				candidateColors = append(candidateColors, colorWithDistance{c, distance, len(candidateColors)})
				seenColors[c] = true
			}
		}
	}

	sort.Sort(candidateColors)

	var bestRune rune
	var bestFG, bestBG RGB
	minError := math.MaxFloat64

	for _, b := range blocks {
		for i, fgWithDist := range candidateColors {
			for j, bgWithDist := range candidateColors {
				if i == j { // Skip when fg and bg are the same
					continue
				}
				fg, bg := fgWithDist.color, bgWithDist.color
				colorError := calculateBlockError(block, b.Quad, fg, bg, isEdge)
				// Round error to reduce floating-point variability
				if colorError < minError || (math.Abs(colorError-minError) < epsilon &&
					(fg.r < bestFG.r || (fg.r == bestFG.r && fg.g < bestFG.g) ||
						(fg.r == bestFG.r && fg.g == bestFG.g && fg.b < bestFG.b))) {
					minError = colorError
					bestRune = b.Rune
					bestFG = fg
					bestBG = bg
				}
			}
=======
			if BlocksToSpace && fg != "" && block == "█" && bg == "" {
				fgRGB := colorFromANSI(fg)
				// Check if fgRGB exists in the bgAnsi map
				bgMatchFg, exists := bgAnsi[fgRGB]
				if exists {
					block = " " // Full block
					bg = bgMatchFg
					fg = ""
				}
			}

			if fg != currentFg || bg != currentBg || block != currentBlock {
				if count > 0 {
					compressed.WriteString(
						formatANSICode(currentFg,
							currentBg, currentBlock, count))
				}
				currentFg, currentBg, currentBlock = fg, bg, block
				count = 1
			} else {
				count++
			}
		}
		if count > 0 {
			compressed.WriteString(
				formatANSICode(currentFg, currentBg, currentBlock, count))
		}
		compressed.WriteString(fmt.Sprintf("%s[0m\n", ESC))
		count = 0
		currentFg, currentBg = "", "" // Reset colors at end of line
	}

	return replaceWithASCII(compressed.String())
}

func formatANSICode(fg, bg, block string, count int) string {
	var code strings.Builder
	code.WriteString(ESC)
	code.WriteByte('[')
	if fg != "" || bg != "" {
		if fg != "" {
			code.WriteString(fg)
		}
		if bg != "" {
			if fg != "" {
				code.WriteByte(';')
			}
			code.WriteString(bg)
		}
	}
	code.WriteByte('m')
	code.WriteString(strings.Repeat(block, count))
	return code.String()
}

func extractColors(colorCode string) (string, string) {
	colors := strings.Split(colorCode, ";")
	var fg, bg string
	for _, color := range colors {
		if strings.HasPrefix(color, "3") ||
			strings.HasPrefix(color, "9") {
			fg = color
		} else if strings.HasPrefix(color, "4") ||
			strings.HasPrefix(color, "10") {
			bg = color
>>>>>>> 1f4fd3a7
		}
	}

	// Add the result to the lookup table
	lookupTable[paletteBlock] = lookupEntry{
		rune: bestRune,
		fg:   bestFG,
		bg:   bestBG,
	}

	return bestRune, bestFG, bestBG
}

// calculateBlockError calculates the error between a 2x2 block of colors
// and a given representation of a block. The function takes the block of
// colors, the quadrants of the block representation, the foreground and
// background colors, and a boolean value indicating whether the block is
// an edge block. It returns the error as a floating-point number.
func calculateBlockError(block [4]RGB, quad Quadrants, fg, bg RGB, isEdge bool) float64 {
	var totalError float64
	quadrants := [4]bool{quad.TopLeft, quad.TopRight, quad.BottomLeft, quad.BottomRight}
	for i, color := range block {
		var targetColor RGB
		if quadrants[i] {
			targetColor = fg
		} else {
			targetColor = bg
		}
		l, lOk := colorDistances[color]
		if !lOk {
			distanceMisses++
			colorDistances[color] = make(map[RGB]float64)
			l = colorDistances[color]
		}
		r, rOk := l[targetColor]
		if !rOk {
			r = color.colorDistance(targetColor)
			colorDistances[color][targetColor] = r
		}
		if lOk && rOk {
			distanceHits++
		} else {
			distanceMisses++
		}
		totalError += r
	}
	if isEdge {
		totalError *= 0.5
	}

	return totalError
}

// getQuadrantsForRune returns the quadrants for a given rune character.
// The function takes a rune character and returns the quadrants for the
// corresponding block character, or an empty Quadrants struct if the
// character is not found.
func getQuadrantsForRune(char rune) Quadrants {
	for _, b := range blocks {
		if b.Rune == char {
			return b.Quad
		}
	}
	// Return empty quadrants if character not found
	return Quadrants{}
}

// distributeError distributes the error from a pixel to its neighbors
// using the Floyd-Steinberg error diffusion algorithm. The function takes
// an image, the y and x coordinates of the pixel, the error to distribute,
// and a boolean value indicating whether the pixel is an edge pixel.
func distributeError(img gocv.Mat, y, x int, error RGB, isEdge bool) {
	height, width := img.Rows(), img.Cols()
	errorScale := 1.0
	if isEdge {
		errorScale = 0.5 // Reduce error diffusion for edge pixels
	}

	diffuseError := func(y, x int, factor float64) {
		if y >= 0 && y < height && x >= 0 && x < width {
			pixel := rgbFromVecb(img.GetVecbAt(y, x))
			newR := uint8(math.Max(0, math.Min(255, float64(pixel.r)+float64(error.r)*factor*errorScale)))
			newG := uint8(math.Max(0, math.Min(255, float64(pixel.g)+float64(error.g)*factor*errorScale)))
			newB := uint8(math.Max(0, math.Min(255, float64(pixel.b)+float64(error.b)*factor*errorScale)))
			img.SetUCharAt(y, x*3+2, newR)
			img.SetUCharAt(y, x*3+1, newG)
			img.SetUCharAt(y, x*3, newB)
		}
	}

	diffuseError(y, x+1, 7.0/16.0)
	diffuseError(y+1, x-1, 3.0/16.0)
	diffuseError(y+1, x, 5.0/16.0)
	diffuseError(y+1, x+1, 1.0/16.0)
}

// imageToANSI converts an image to ANSI art. The function takes the path to
// an image file as a string and returns the image as an ANSI string.
func imageToANSI(imagePath string) string {
	img := gocv.IMRead(imagePath, gocv.IMReadAnyColor)
	if img.Empty() {
		return fmt.Sprintf("Could not read image from %s", imagePath)
	}
	defer func(img *gocv.Mat) {
		err := img.Close()
		if err != nil {
			fmt.Println("Error closing image")
		}
	}(&img)

	aspectRatio := float64(img.Cols()) / float64(img.Rows())
	width := TargetWidth
	height := int(float64(width) / aspectRatio / ScaleFactor)

	for {
<<<<<<< HEAD
		resized, edges := prepareForANSI(img, width, height)
		ditheredImg := modifiedAtkinsonDitherForBlocks(resized, edges)
		// Write the scaled image to a file for debugging
		if err := saveToPNG(resized, "resized.png"); err != nil {
			fmt.Println(err)
		}
=======
		resized := gocv.NewMat()
		gocv.Resize(img, &resized, image.Point{X: width * 2, Y: height * 2},
			0, 0, gocv.InterpolationLinear)
>>>>>>> 1f4fd3a7

		// Write the dithered image to a file for debugging
<<<<<<< HEAD
		if err := saveBlocksToPNG(ditheredImg, "dithered.png"); err != nil {
			fmt.Println(err)
		}
		// Write the edges image to a file for debugging
		if err := saveToPNG(edges, "edges.png"); err != nil {
			fmt.Println(err)
=======
		saveToPNG(ditheredImg, "dithered.png")

		ansiImage := ""

		imgHeight, imgWidth := ditheredImg.Rows(), ditheredImg.Cols()

		for y := 0; y < imgHeight; y += 2 {
			for x := 0; x < imgWidth; x += 2 {
				colors := []string{
					getANSICode(ditheredImg, y, x),
					getANSICode(ditheredImg, y, x+1),
					getANSICode(ditheredImg, y+1, x),
					getANSICode(ditheredImg, y+1, x+1),
				}

				uniqueColors := make(map[string]int)
				for _, c := range colors {
					uniqueColors[c]++
				}

				if len(uniqueColors) > 2 && Shading {
					// Handle the three-or-more-color case
					fgColor, bgColor := chooseColorsFromNeighborhood(
						ditheredImg, y, x)
					block := getBlockFromColors(colors, fgColor, bgColor)
					ansiImage += fmt.Sprintf("%s[%s;%sm%s",
						ESC, fgColor, bgAnsi[colorFromANSI(bgColor)],
						string(block))
				} else {
					// Handle the two-color case (or single color)
					var fgColor, bgColor string
					dominantColors := getMostFrequentColors(colors)
					for _, color := range dominantColors {
						isForeground := color[0] == '3' || color[0] == '9'
						isBackground := color[0] == '4' || color[0] == '1'
						if isBackground && bgColor == "" {
							bgColor = color
						} else if isForeground && fgColor == "" {
							fgColor = color
						} else if isForeground && bgColor == "" {
							// Convert to background color
							oldFgColor := colorFromANSI(color)
							_, bgColor = rgbToANSI(uint8(oldFgColor>>16),
								uint8(oldFgColor>>8), uint8(oldFgColor),
								false)
							for i, c := range colors {
								if c == color {
									colors[i] = bgColor
								}
							}
						} else if isBackground && fgColor == "" {
							// Convert to foreground color
							oldBgColor := colorFromANSI(color)
							_, fgColor = rgbToANSI(uint8(oldBgColor>>16),
								uint8(oldBgColor>>8),
								uint8(oldBgColor),
								true)
							for i, c := range colors {
								if c == color {
									colors[i] = fgColor
								}
							}
						} else {
							// Determine if the color is closer to the
							// foreground or background
							oldColor := colorFromANSI(color)
							fgDist := colorDistance(oldColor,
								colorFromANSI(fgColor))
							bgDist := colorDistance(oldColor,
								colorFromANSI(bgColor))
							var replacementColor string
							if fgDist < bgDist {
								replacementColor = fgColor
							} else {
								replacementColor = bgColor
							}
							// Replace the color in the list
							for i, c := range colors {
								if c == color {
									colors[i] = replacementColor
								}
							}
						}
					}

					var block rune

					dominantColors = getMostFrequentColors(colors)

					if len(dominantColors) > 1 {
						block = getBlock(
							colors[0] == fgColor,
							colors[1] == fgColor,
							colors[2] == fgColor,
							colors[3] == fgColor,
						)
					} else {
						block = '█' // Full block
					}

					if fgColor == "" {
						ansiImage += fmt.Sprintf("%s[%sm%s", ESC,
							bgColor, string(block))
					} else if bgColor == "" {
						ansiImage += fmt.Sprintf("%s[%sm%s", ESC,
							fgColor, string(block))
					} else {
						ansiImage += fmt.Sprintf("%s[%s;%sm%s", ESC,
							fgColor, bgColor, string(block))
					}
				}
			}

			ansiImage += fmt.Sprintf("%s[0m\n", ESC)
>>>>>>> 1f4fd3a7
		}

		ansiImage := renderToAnsi(ditheredImg)
		if len(ansiImage) <= MaxChars {
			return ansiImage
		}

		width -= 2
		height = int(float64(width) / aspectRatio / 2)
		if width < 10 {
			return "Image too large to fit within character limit"
		}
	}
}

<<<<<<< HEAD
// printAnsiTable prints a table of ANSI colors and their corresponding
// codes for both foreground and background colors. The table is printed
// to stdout.
func printAnsiTable() {
	// Header
	fgColors := make([]uint32, 0, fgAnsi.Len())
	fgAnsi.Iterate(func(key, value interface{}) {
		fgColors = append(fgColors, key.(uint32))
=======
func getMostFrequentColors(colors []string) []string {
	colorCount := make(map[string]int)
	for _, color := range colors {
		colorCount[color]++
	}
	// Sort the colors by frequency -- first create tuples
	type colorTuple struct {
		color string
		count int
	}
	colorTuples := make([]colorTuple, 0, len(colorCount))
	for color, count := range colorCount {
		colorTuples = append(colorTuples,
			colorTuple{color, count})
	}
	// Sort the tuples by count
	slices.SortFunc(colorTuples, func(a colorTuple, j colorTuple) int {
		return j.count - a.count
>>>>>>> 1f4fd3a7
	})
	bgColors := make([]uint32, 0, bgAnsi.Len())
	bgAnsi.Iterate(func(key, value interface{}) {
		bgColors = append(bgColors, key.(uint32))
	})
	fmt.Printf("%17s", " ")
	for _, fg := range fgColors {
		fgAns, _ := fgAnsi.Get(fg)
		fmt.Printf(" %6x (%3s) ", fg, fgAns)
	}
	fmt.Println()
	for _, bg := range bgColors {
		bgAns, _ := bgAnsi.Get(bg)
		fmt.Printf("   %6x (%3s) ", bg, bgAns)

		for _, fg := range fgColors {
			fgAns, _ := fgAnsi.Get(fg)
			bgAns, _ := bgAnsi.Get(bg)
			fmt.Printf("    %s[%s;%sm %3s %3s %s[0m ",
				ESC, fgAns, bgAns, fgAns, bgAns, ESC)
		}
		fmt.Println()
	}
}

func main() {
<<<<<<< HEAD
	inputFile := flag.String("input", "", "Path to the input image file (required)")
	targetWidth := flag.Int("width", 100, "Target width of the output image")
	maxChars := flag.Int("maxchars", 1048576, "Maximum number of characters in the output")
	outputFile := flag.String("output", "", "Path to save the output (if not specified, prints to stdout)")
	quantization := flag.Int("quantization", 256, "Quantization factor")
	scaleFactor := flag.Float64("scale", 3.0, "Scale factor for the output image")
	eightBit := flag.Bool("8bit", false, "Use 8-bit ANSI colors (256 colors)")
	printTable := flag.Bool("table", false, "Print ANSI color table")
	kdSearchDepth := flag.Int("kdsearch", 40, "Number of nearest neighbors to search in KD-tree, 0 to disable")
=======
	inputFile := flag.String("input", "",
		"Path to the input image file (required)")
	targetWidth := flag.Int("width", 100,
		"Target width of the output image")
	maxChars := flag.Int("maxchars", 1048576,
		"Maximum number of characters in the output")
	enableShading := flag.Bool("shading", false,
		"Enable shading for more detailed output")
	edgeThreshold := flag.Int("edge", 100,
		"Color difference threshold for edge detection skipping")
	separatePalette := flag.Bool("separate", false,
		"Use separate palettes for foreground and background colors")
	outputFile := flag.String("output", "",
		"Path to save the output (if not specified, prints to stdout)")
	quantization := flag.Int("quantization", 256,
		"Quantization factor")
	blocksToSpace := flag.Bool("space", false,
		"Convert block characters to spaces")
	scaleFactor := flag.Float64("scale", 3.0,
		"Scale factor for the output image")
	maxLine := flag.Int("maxline", 0,
		"Maximum number of characters in a line, 0 for no limit")
>>>>>>> 1f4fd3a7

	// Parse flags
	flag.Parse()

	// Validate required flags
	if *inputFile == "" {
		fmt.Println("Please provide the image using the -input flag")
		flag.PrintDefaults()
		return
	}

	if *printTable {
		printAnsiTable()
		return
	}

	// Update global variables
	TargetWidth = *targetWidth
	MaxChars = *maxChars
	Quantization = *quantization
	ScaleFactor = *scaleFactor
<<<<<<< HEAD
	kdSearch = *kdSearchDepth
	if *eightBit {
		fgAnsi = fgAnsi256
		bgAnsi = bgAnsi256
		buildReverseMap()
		computeColorDistances()
	}
	endInit := time.Now()
	fmt.Printf("Initialization time: %v\n", endInit.Sub(beginInitTime))
	fmt.Printf("%d colors in palette\n", len(colors))
=======
	BlocksToSpace = *blocksToSpace
	EdgeThreshold = *edgeThreshold

	if !*separatePalette {
		bgAnsi = make(map[uint32]string)
		for color, code := range fgAnsi {
			if code[0] == '3' {
				bgAnsi[color] = "4" + code[1:]
			} else if code[0] == '9' {
				bgAnsi[color] = "10" + code[1:]
			}
		}
	}
>>>>>>> 1f4fd3a7

	if len(os.Args) < 2 {
		fmt.Println("Please provide the path to the image as an argument")
		return
	}

<<<<<<< HEAD
	// Generate ANSI art
	ansiArt := imageToANSI(*inputFile)
	compressedArt := compressANSI(ansiArt)
	//compressedArt := ansiArt
=======
	var ansiArt string
	var compressedArt string

	linesWithinLimit := false
	for !linesWithinLimit {
		// Generate ANSI art
		ansiArt = imageToANSI(*inputFile)
		compressedArt = compressANSI(ansiArt)
		// Count each line
		lines := strings.Split(compressedArt, "\n")
		if *maxLine == 0 {
			break
		}
		linesWithinLimit = true
		var widestLine int
		var lineWidth int
		for _, line := range lines {
			lineWidth = len([]byte(line))
			if lineWidth > widestLine {
				widestLine = lineWidth
			}
			if lineWidth > *maxLine {
				linesWithinLimit = false
				break
			}
		}
		if !linesWithinLimit {
			TargetWidth -= 2
			print(fmt.Sprintf(
				"Longest line: %d, adjusting to %d width\n",
				lineWidth, TargetWidth))
		} else {
			print(fmt.Sprintf("Longest line: %d\n", widestLine))
		}
	}
>>>>>>> 1f4fd3a7

	// Output result
	if *outputFile != "" {
		err := os.WriteFile(*outputFile, []byte(compressedArt), 0644)
		if err != nil {
			fmt.Printf("Error writing to file: %v\n", err)
			return
		}
		fmt.Printf("Output written to %s\n", *outputFile)
	} else {
		fmt.Print(compressedArt)
	}

	fmt.Printf("Total string length: %d\n", len(ansiArt))
	fmt.Printf("Compressed string length: %d\n", len(compressedArt))
	fmt.Printf("Cache: %d hits, %d misses, %d entries\n", lookupHits, lookupMisses, len(lookupTable))
	fmt.Printf("Distance: %d hits, %d misses, %d entries\n", distanceHits, distanceMisses, len(colorDistances))
	//printAnsiTable()
}<|MERGE_RESOLUTION|>--- conflicted
+++ resolved
@@ -16,7 +16,6 @@
 )
 
 var (
-<<<<<<< HEAD
 	TargetWidth  = 100
 	ScaleFactor  = 3.0
 	EdgeDistance = uint32(1250)
@@ -122,109 +121,6 @@
 			}
 		}
 	}
-=======
-	EdgeThreshold = 100
-	TargetWidth   = 100
-	ScaleFactor   = 3.0
-	MaxChars      = 1048576
-	Shading       = false
-	Quantization  = 1
-	BlocksToSpace = false
-	fgAnsi        = map[uint32]string{
-		// Original colors
-		0x000000: "30", // BLACK
-		0xF0524F: "31", // RED
-		0x5C962C: "32", // GREEN
-		0xA68A0D: "33", // YELLOW
-		0x3993D4: "34", // BLUE
-		0xA771BF: "35", // MAGENTA
-		0x00A3A3: "36", // CYAN
-		0x808080: "37", // WHITE
-
-		// Bright colors
-		0x575959: "90", // BRIGHT BLACK (dark gray)
-		0xFF4050: "91", // BRIGHT RED (darker)
-		0x4FC414: "92", // BRIGHT GREEN (darker)
-		0xE5BF00: "93", // BRIGHT YELLOW (darker)
-		0x1FB0FF: "94", // BRIGHT BLUE (darker)
-		0xED7EED: "95", // BRIGHT MAGENTA (darker)
-		0x00E5E5: "96", // BRIGHT CYAN (darker)
-		0xFFFFFF: "97", // BRIGHT WHITE (light gray)
-	}
-
-	bgAnsi = map[uint32]string{
-		// Original colors
-		0x000000: "40", // BLACK
-		0x772E2C: "41", // RED
-		0x39511F: "42", // GREEN
-		0x5C4F17: "43", // YELLOW
-		0x245980: "44", // BLUE
-		0x5C4069: "45", // MAGENTA
-		0x154F4F: "46", // CYAN
-		0x616161: "47", // WHITE
-
-		// Bright colors
-		0x424242: "100", // BRIGHT BLACK (dark gray)
-		0xB82421: "101", // BRIGHT RED (darker)
-		0x458500: "102", // BRIGHT GREEN (darker)
-		0xA87B00: "103", // BRIGHT YELLOW (darker)
-		0x1778BD: "104", // BRIGHT BLUE (darker)
-		0xB247B2: "105", // BRIGHT MAGENTA (darker)
-		0x006E6E: "106", // BRIGHT CYAN (darker)
-		0xFFFFFF: "107", // BRIGHT WHITE (light gray)
-	}
-
-	blocks = []rune{
-		' ', // 0000 - Empty space
-		'▘', // 0001 - Quadrant upper left
-		'▝', // 0010 - Quadrant upper right
-		'▀', // 0011 - Upper half block
-		'▖', // 0100 - Quadrant lower left
-		'▌', // 0101 - Left half block
-		'▞', // 0110 - Quadrant diagonal upper right and lower left
-		'▛', // 0111 - Three quadrants: upper left, upper right, lower left
-		'▗', // 1000 - Quadrant lower right
-		'▚', // 1001 - Quadrant diagonal upper left and lower right
-		'▐', // 1010 - Right half block
-		'▜', // 1011 - Three quadrants: upper left, upper right, lower right
-		'▄', // 1100 - Lower half block
-		'▙', // 1101 - Three quadrants: upper left, lower left, lower right
-		'▟', // 1110 - Three quadrants: upper right, lower left, lower right
-		'█', // 1111 - Full block
-	}
-
-	unicodeToASCII = map[rune]byte{
-		' ': 32, // Space
-		//'▀': 223, // Upper half block
-		//'▌': 221, // Left half block (approximate)
-		//'▐': 222, // Right half block
-		//'▄': 220, // Lower half block
-		//'█': 219, // Full block
-	}
-)
-
-func replaceWithASCII(s string) string {
-	var result strings.Builder
-	for _, r := range s {
-		if ascii, ok := unicodeToASCII[r]; ok {
-			result.WriteByte(ascii)
-		} else {
-			result.WriteRune(r)
-		}
-	}
-	return result.String()
-}
-
-func init() {
-	//for color, code := range fgAnsi {
-	//	if code[0] == '3' {
-	//		bgAnsi[color] = "4" + code[1:]
-	//	} else if code[0] == '9' {
-	//		bgAnsi[color] = "10" + code[1:]
-	//	}
-	//}
-}
->>>>>>> 1f4fd3a7
 
 	// Grayscale colors (232-255)
 	for i := 0; i < 24; i++ {
@@ -340,46 +236,11 @@
 // applied, with colors quantized to the nearest ANSI color.
 func modifiedAtkinsonDitherForBlocks(img gocv.Mat, edges gocv.Mat) [][]BlockRune {
 	height, width := img.Rows(), img.Cols()
-<<<<<<< HEAD
 	blockHeight, blockWidth := height/2, width/2
 	result := make([][]BlockRune, blockHeight)
 	for i := range result {
 		result[i] = make([]BlockRune, blockWidth)
 	}
-=======
-	newImage := gocv.NewMatWithSize(height, width, gocv.MatTypeCV8UC3)
-
-	for y := 0; y < height; y++ {
-		for x := 0; x < width; x++ {
-			oldPixel := img.GetVecbAt(y, x)
-			quantizedPixel := quantizeColor(oldPixel)
-			r, g, b := quantizedPixel[2], quantizedPixel[1], quantizedPixel[0]
-
-			fgColor, _ := rgbToANSI(r, g, b, true)
-			bgColor, _ := rgbToANSI(r, g, b, false)
-			// Check which color is closer to the original
-			rgbColor := uint32(r)<<16 | uint32(g)<<8 | uint32(b)
-			fgDist := colorDistance(rgbColor, fgColor)
-			bgDist := colorDistance(rgbColor, bgColor)
-			var newColor uint32
-			if bgDist < fgDist {
-				newColor = bgColor
-			} else {
-				newColor = fgColor
-			}
-
-			// Store full color information
-			newImage.SetUCharAt(y, x*3+2, uint8(newColor>>16))
-			newImage.SetUCharAt(y, x*3+1, uint8(newColor>>8))
-			newImage.SetUCharAt(y, x*3, uint8(newColor&0xFF))
-
-			newColorDistance := colorDistance(
-				uint32(r)<<16|uint32(g)<<8|uint32(b), newColor)
-			if edges.GetUCharAt(y, x) > 0 ||
-				newColorDistance < uint32(EdgeThreshold) {
-				continue
-			}
->>>>>>> 1f4fd3a7
 
 	for by := 0; by < blockHeight; by++ {
 		for bx := 0; bx < blockWidth; bx++ {
@@ -406,7 +267,6 @@
 				FG:   fgColor,
 				BG:   bgColor,
 			}
-<<<<<<< HEAD
 
 			// Calculate and distribute the error
 			for i, blockColor := range block {
@@ -416,17 +276,6 @@
 					targetColor = fgColor
 				} else {
 					targetColor = bgColor
-=======
-			diffuseError := func(y, x int, factor float64) {
-				if y >= 0 && y < height && x >= 0 && x < width {
-					pixel := img.GetVecbAt(y, x)
-					for i := 0; i < 3; i++ {
-						dErr := float64(pixel[2-i]) + dithError[i]*factor
-						newVal := uint8(math.Max(0,
-							math.Min(255, dErr)))
-						img.SetUCharAt(y, x*3+(2-i), newVal)
-					}
->>>>>>> 1f4fd3a7
 				}
 				colorError := blockColor.subtract(targetColor)
 				distributeError(img, y, x, colorError, isEdge)
@@ -491,7 +340,6 @@
 	}
 	sort.Sort(sortedBlockColors)
 
-<<<<<<< HEAD
 	searchDepth := min(kdSearch, len(colors))
 
 	for _, color := range sortedBlockColors {
@@ -529,73 +377,6 @@
 					bestBG = bg
 				}
 			}
-=======
-			if BlocksToSpace && fg != "" && block == "█" && bg == "" {
-				fgRGB := colorFromANSI(fg)
-				// Check if fgRGB exists in the bgAnsi map
-				bgMatchFg, exists := bgAnsi[fgRGB]
-				if exists {
-					block = " " // Full block
-					bg = bgMatchFg
-					fg = ""
-				}
-			}
-
-			if fg != currentFg || bg != currentBg || block != currentBlock {
-				if count > 0 {
-					compressed.WriteString(
-						formatANSICode(currentFg,
-							currentBg, currentBlock, count))
-				}
-				currentFg, currentBg, currentBlock = fg, bg, block
-				count = 1
-			} else {
-				count++
-			}
-		}
-		if count > 0 {
-			compressed.WriteString(
-				formatANSICode(currentFg, currentBg, currentBlock, count))
-		}
-		compressed.WriteString(fmt.Sprintf("%s[0m\n", ESC))
-		count = 0
-		currentFg, currentBg = "", "" // Reset colors at end of line
-	}
-
-	return replaceWithASCII(compressed.String())
-}
-
-func formatANSICode(fg, bg, block string, count int) string {
-	var code strings.Builder
-	code.WriteString(ESC)
-	code.WriteByte('[')
-	if fg != "" || bg != "" {
-		if fg != "" {
-			code.WriteString(fg)
-		}
-		if bg != "" {
-			if fg != "" {
-				code.WriteByte(';')
-			}
-			code.WriteString(bg)
-		}
-	}
-	code.WriteByte('m')
-	code.WriteString(strings.Repeat(block, count))
-	return code.String()
-}
-
-func extractColors(colorCode string) (string, string) {
-	colors := strings.Split(colorCode, ";")
-	var fg, bg string
-	for _, color := range colors {
-		if strings.HasPrefix(color, "3") ||
-			strings.HasPrefix(color, "9") {
-			fg = color
-		} else if strings.HasPrefix(color, "4") ||
-			strings.HasPrefix(color, "10") {
-			bg = color
->>>>>>> 1f4fd3a7
 		}
 	}
 
@@ -711,143 +492,21 @@
 	height := int(float64(width) / aspectRatio / ScaleFactor)
 
 	for {
-<<<<<<< HEAD
 		resized, edges := prepareForANSI(img, width, height)
 		ditheredImg := modifiedAtkinsonDitherForBlocks(resized, edges)
 		// Write the scaled image to a file for debugging
 		if err := saveToPNG(resized, "resized.png"); err != nil {
 			fmt.Println(err)
 		}
-=======
-		resized := gocv.NewMat()
-		gocv.Resize(img, &resized, image.Point{X: width * 2, Y: height * 2},
-			0, 0, gocv.InterpolationLinear)
->>>>>>> 1f4fd3a7
 
 		// Write the dithered image to a file for debugging
-<<<<<<< HEAD
 		if err := saveBlocksToPNG(ditheredImg, "dithered.png"); err != nil {
 			fmt.Println(err)
 		}
 		// Write the edges image to a file for debugging
 		if err := saveToPNG(edges, "edges.png"); err != nil {
 			fmt.Println(err)
-=======
-		saveToPNG(ditheredImg, "dithered.png")
-
-		ansiImage := ""
-
-		imgHeight, imgWidth := ditheredImg.Rows(), ditheredImg.Cols()
-
-		for y := 0; y < imgHeight; y += 2 {
-			for x := 0; x < imgWidth; x += 2 {
-				colors := []string{
-					getANSICode(ditheredImg, y, x),
-					getANSICode(ditheredImg, y, x+1),
-					getANSICode(ditheredImg, y+1, x),
-					getANSICode(ditheredImg, y+1, x+1),
-				}
-
-				uniqueColors := make(map[string]int)
-				for _, c := range colors {
-					uniqueColors[c]++
-				}
-
-				if len(uniqueColors) > 2 && Shading {
-					// Handle the three-or-more-color case
-					fgColor, bgColor := chooseColorsFromNeighborhood(
-						ditheredImg, y, x)
-					block := getBlockFromColors(colors, fgColor, bgColor)
-					ansiImage += fmt.Sprintf("%s[%s;%sm%s",
-						ESC, fgColor, bgAnsi[colorFromANSI(bgColor)],
-						string(block))
-				} else {
-					// Handle the two-color case (or single color)
-					var fgColor, bgColor string
-					dominantColors := getMostFrequentColors(colors)
-					for _, color := range dominantColors {
-						isForeground := color[0] == '3' || color[0] == '9'
-						isBackground := color[0] == '4' || color[0] == '1'
-						if isBackground && bgColor == "" {
-							bgColor = color
-						} else if isForeground && fgColor == "" {
-							fgColor = color
-						} else if isForeground && bgColor == "" {
-							// Convert to background color
-							oldFgColor := colorFromANSI(color)
-							_, bgColor = rgbToANSI(uint8(oldFgColor>>16),
-								uint8(oldFgColor>>8), uint8(oldFgColor),
-								false)
-							for i, c := range colors {
-								if c == color {
-									colors[i] = bgColor
-								}
-							}
-						} else if isBackground && fgColor == "" {
-							// Convert to foreground color
-							oldBgColor := colorFromANSI(color)
-							_, fgColor = rgbToANSI(uint8(oldBgColor>>16),
-								uint8(oldBgColor>>8),
-								uint8(oldBgColor),
-								true)
-							for i, c := range colors {
-								if c == color {
-									colors[i] = fgColor
-								}
-							}
-						} else {
-							// Determine if the color is closer to the
-							// foreground or background
-							oldColor := colorFromANSI(color)
-							fgDist := colorDistance(oldColor,
-								colorFromANSI(fgColor))
-							bgDist := colorDistance(oldColor,
-								colorFromANSI(bgColor))
-							var replacementColor string
-							if fgDist < bgDist {
-								replacementColor = fgColor
-							} else {
-								replacementColor = bgColor
-							}
-							// Replace the color in the list
-							for i, c := range colors {
-								if c == color {
-									colors[i] = replacementColor
-								}
-							}
-						}
-					}
-
-					var block rune
-
-					dominantColors = getMostFrequentColors(colors)
-
-					if len(dominantColors) > 1 {
-						block = getBlock(
-							colors[0] == fgColor,
-							colors[1] == fgColor,
-							colors[2] == fgColor,
-							colors[3] == fgColor,
-						)
-					} else {
-						block = '█' // Full block
-					}
-
-					if fgColor == "" {
-						ansiImage += fmt.Sprintf("%s[%sm%s", ESC,
-							bgColor, string(block))
-					} else if bgColor == "" {
-						ansiImage += fmt.Sprintf("%s[%sm%s", ESC,
-							fgColor, string(block))
-					} else {
-						ansiImage += fmt.Sprintf("%s[%s;%sm%s", ESC,
-							fgColor, bgColor, string(block))
-					}
-				}
-			}
-
-			ansiImage += fmt.Sprintf("%s[0m\n", ESC)
->>>>>>> 1f4fd3a7
+
 		}
 
 		ansiImage := renderToAnsi(ditheredImg)
@@ -863,7 +522,7 @@
 	}
 }
 
-<<<<<<< HEAD
+
 // printAnsiTable prints a table of ANSI colors and their corresponding
 // codes for both foreground and background colors. The table is printed
 // to stdout.
@@ -872,26 +531,6 @@
 	fgColors := make([]uint32, 0, fgAnsi.Len())
 	fgAnsi.Iterate(func(key, value interface{}) {
 		fgColors = append(fgColors, key.(uint32))
-=======
-func getMostFrequentColors(colors []string) []string {
-	colorCount := make(map[string]int)
-	for _, color := range colors {
-		colorCount[color]++
-	}
-	// Sort the colors by frequency -- first create tuples
-	type colorTuple struct {
-		color string
-		count int
-	}
-	colorTuples := make([]colorTuple, 0, len(colorCount))
-	for color, count := range colorCount {
-		colorTuples = append(colorTuples,
-			colorTuple{color, count})
-	}
-	// Sort the tuples by count
-	slices.SortFunc(colorTuples, func(a colorTuple, j colorTuple) int {
-		return j.count - a.count
->>>>>>> 1f4fd3a7
 	})
 	bgColors := make([]uint32, 0, bgAnsi.Len())
 	bgAnsi.Iterate(func(key, value interface{}) {
@@ -918,7 +557,6 @@
 }
 
 func main() {
-<<<<<<< HEAD
 	inputFile := flag.String("input", "", "Path to the input image file (required)")
 	targetWidth := flag.Int("width", 100, "Target width of the output image")
 	maxChars := flag.Int("maxchars", 1048576, "Maximum number of characters in the output")
@@ -928,30 +566,6 @@
 	eightBit := flag.Bool("8bit", false, "Use 8-bit ANSI colors (256 colors)")
 	printTable := flag.Bool("table", false, "Print ANSI color table")
 	kdSearchDepth := flag.Int("kdsearch", 40, "Number of nearest neighbors to search in KD-tree, 0 to disable")
-=======
-	inputFile := flag.String("input", "",
-		"Path to the input image file (required)")
-	targetWidth := flag.Int("width", 100,
-		"Target width of the output image")
-	maxChars := flag.Int("maxchars", 1048576,
-		"Maximum number of characters in the output")
-	enableShading := flag.Bool("shading", false,
-		"Enable shading for more detailed output")
-	edgeThreshold := flag.Int("edge", 100,
-		"Color difference threshold for edge detection skipping")
-	separatePalette := flag.Bool("separate", false,
-		"Use separate palettes for foreground and background colors")
-	outputFile := flag.String("output", "",
-		"Path to save the output (if not specified, prints to stdout)")
-	quantization := flag.Int("quantization", 256,
-		"Quantization factor")
-	blocksToSpace := flag.Bool("space", false,
-		"Convert block characters to spaces")
-	scaleFactor := flag.Float64("scale", 3.0,
-		"Scale factor for the output image")
-	maxLine := flag.Int("maxline", 0,
-		"Maximum number of characters in a line, 0 for no limit")
->>>>>>> 1f4fd3a7
 
 	// Parse flags
 	flag.Parse()
@@ -973,7 +587,6 @@
 	MaxChars = *maxChars
 	Quantization = *quantization
 	ScaleFactor = *scaleFactor
-<<<<<<< HEAD
 	kdSearch = *kdSearchDepth
 	if *eightBit {
 		fgAnsi = fgAnsi256
@@ -984,69 +597,16 @@
 	endInit := time.Now()
 	fmt.Printf("Initialization time: %v\n", endInit.Sub(beginInitTime))
 	fmt.Printf("%d colors in palette\n", len(colors))
-=======
-	BlocksToSpace = *blocksToSpace
-	EdgeThreshold = *edgeThreshold
-
-	if !*separatePalette {
-		bgAnsi = make(map[uint32]string)
-		for color, code := range fgAnsi {
-			if code[0] == '3' {
-				bgAnsi[color] = "4" + code[1:]
-			} else if code[0] == '9' {
-				bgAnsi[color] = "10" + code[1:]
-			}
-		}
-	}
->>>>>>> 1f4fd3a7
 
 	if len(os.Args) < 2 {
 		fmt.Println("Please provide the path to the image as an argument")
 		return
 	}
 
-<<<<<<< HEAD
 	// Generate ANSI art
 	ansiArt := imageToANSI(*inputFile)
 	compressedArt := compressANSI(ansiArt)
 	//compressedArt := ansiArt
-=======
-	var ansiArt string
-	var compressedArt string
-
-	linesWithinLimit := false
-	for !linesWithinLimit {
-		// Generate ANSI art
-		ansiArt = imageToANSI(*inputFile)
-		compressedArt = compressANSI(ansiArt)
-		// Count each line
-		lines := strings.Split(compressedArt, "\n")
-		if *maxLine == 0 {
-			break
-		}
-		linesWithinLimit = true
-		var widestLine int
-		var lineWidth int
-		for _, line := range lines {
-			lineWidth = len([]byte(line))
-			if lineWidth > widestLine {
-				widestLine = lineWidth
-			}
-			if lineWidth > *maxLine {
-				linesWithinLimit = false
-				break
-			}
-		}
-		if !linesWithinLimit {
-			TargetWidth -= 2
-			print(fmt.Sprintf(
-				"Longest line: %d, adjusting to %d width\n",
-				lineWidth, TargetWidth))
-		} else {
-			print(fmt.Sprintf("Longest line: %d\n", widestLine))
-		}
-	}
->>>>>>> 1f4fd3a7
 
 	// Output result
 	if *outputFile != "" {
